--- conflicted
+++ resolved
@@ -19,11 +19,7 @@
 pnpm build
 
 # Build specific package
-<<<<<<< HEAD
-pnpm turbo run build --filter=@copilotkit/react
-=======
 pnpm turbo run build --filter=@copilotkitnext/react
->>>>>>> 99eabdba
 
 # Clean all dist outputs
 pnpm clean
@@ -32,26 +28,16 @@
 **Development Workflow - Run Order (Important):**
 
 1. **Always start package compilers first:**
-<<<<<<< HEAD
-   ```bash
-   pnpm dev  # Watches and compiles libraries only
-   ```
-   - Includes: @copilotkit/core, @copilotkit/shared, @copilotkit/runtime, @copilotkit/react, @copilotkit/angular
-=======
 
    ```bash
    pnpm dev  # Watches and compiles libraries only
    ```
    - Includes: @copilotkitnext/core, @copilotkitnext/shared, @copilotkitnext/runtime, @copilotkitnext/react, @copilotkitnext/angular
->>>>>>> 99eabdba
    - Produces dist and styles.css with hot reload for dependent apps
    - Wait for this to be ready before starting apps
 
 2. **Then run demos/storybooks/docs in separate terminals as needed:**
-<<<<<<< HEAD
-=======
-
->>>>>>> 99eabdba
+
    ```bash
    # Angular demo + backend server
    pnpm demo:angular
@@ -76,10 +62,7 @@
    ```
 
 **Important Notes:**
-<<<<<<< HEAD
-=======
-
->>>>>>> 99eabdba
+
 - Demos and storybooks depend on `pnpm dev` for compiled outputs
 - No upstream builds for apps - they rely on the watch mode from `pnpm dev`
 - All apps have hot reload enabled
@@ -121,10 +104,7 @@
 When creating or modifying Storybook stories, especially for Angular components:
 
 1. **Always manually provide source code** - Do not rely on automatic source extraction. Use the `parameters.docs.source` configuration:
-<<<<<<< HEAD
-=======
-
->>>>>>> 99eabdba
+
    ```typescript
    parameters: {
      docs: {

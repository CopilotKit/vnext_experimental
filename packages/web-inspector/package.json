--- conflicted
+++ resolved
@@ -1,10 +1,6 @@
 {
   "name": "@copilotkitnext/web-inspector",
-<<<<<<< HEAD
-  "version": "0.0.19-alpha.2",
-=======
   "version": "0.0.20",
->>>>>>> 183f9e12
   "description": "Lit-based web component for the CopilotKit web inspector",
   "main": "dist/index.js",
   "types": "dist/index.d.ts",

{
  "name": "@copilotkitnext/react",
<<<<<<< HEAD
  "version": "0.0.10",
=======
  "version": "0.0.11",
>>>>>>> 7b6ee57f
  "description": "React components for CopilotKit2",
  "main": "dist/index.js",
  "types": "dist/index.d.ts",
  "exports": {
    ".": {
      "types": "./dist/index.d.ts",
      "import": "./dist/index.mjs",
      "require": "./dist/index.js"
    },
    "./styles.css": "./dist/styles.css"
  },
  "publishConfig": {
    "access": "public"
  },
  "scripts": {
    "dev:css": "npx @tailwindcss/cli -i ./src/styles/globals.css -o ./dist/styles.css --watch --minify",
    "build:css": "npx @tailwindcss/cli -i ./src/styles/globals.css -o ./dist/styles.css -m",
    "dev": "concurrently \"npm:dev:css\" \"tsup --watch\"",
    "build": "tsup && npm run build:css",
    "prepublishOnly": "pnpm run build",
    "lint": "eslint . --max-warnings 0",
    "check-types": "tsc --noEmit",
    "test": "vitest run",
    "test:watch": "vitest",
    "test:coverage": "vitest run --coverage",
    "test:ui": "vitest --ui",
    "clean": "rm -rf dist"
  },
  "devDependencies": {
    "@copilotkitnext/eslint-config": "workspace:*",
    "@copilotkitnext/typescript-config": "workspace:*",
    "@tailwindcss/cli": "^4.1.11",
    "@tailwindcss/postcss": "^4.1.11",
    "@tailwindcss/typography": "^0.5.16",
    "@testing-library/jest-dom": "^6.0.0",
    "@testing-library/react": "^16.0.0",
    "@testing-library/user-event": "^14.0.0",
    "@types/node": "^22.15.3",
    "@types/react": "^19.1.0",
    "@types/react-dom": "^19.0.2",
    "@vitest/ui": "^3.2.4",
    "autoprefixer": "^10.4.20",
    "concurrently": "^9.1.0",
    "eslint": "^9.30.0",
    "jsdom": "^26.1.0",
    "tailwindcss": "^4.0.8",
    "rxjs": "^7.8.1",
    "tsup": "^8.5.0",
    "typescript": "5.8.2",
    "vitest": "^3.2.4"
  },
  "dependencies": {
    "@ag-ui/client": "0.0.38-alpha.2",
    "@ag-ui/core": "0.0.38-alpha.2",
    "@copilotkitnext/core": "workspace:*",
    "@copilotkitnext/shared": "workspace:*",
    "@radix-ui/react-dropdown-menu": "^2.1.15",
    "@radix-ui/react-slot": "^1.2.3",
    "@radix-ui/react-tooltip": "^1.2.7",
    "class-variance-authority": "^0.7.1",
    "clsx": "^2.1.1",
    "katex": "^0.16.22",
    "lucide-react": "^0.525.0",
    "react-markdown": "^10.1.0",
    "rehype-katex": "^7.0.1",
    "rehype-pretty-code": "^0.14.1",
    "remark-gfm": "^4.0.1",
    "remark-math": "^6.0.0",
    "shiki": "^3.8.0",
    "tailwind-merge": "^3.3.1",
    "ts-deepmerge": "^7.0.3",
    "tw-animate-css": "^1.3.5",
    "use-stick-to-bottom": "^1.1.1",
    "zod": "^3.25.75"
  },
  "peerDependencies": {
    "react": ">=16.8.0",
    "react-dom": ">=16.8.0"
  },
  "engines": {
    "node": ">=18"
  }
}<|MERGE_RESOLUTION|>--- conflicted
+++ resolved
@@ -1,10 +1,6 @@
 {
   "name": "@copilotkitnext/react",
-<<<<<<< HEAD
-  "version": "0.0.10",
-=======
   "version": "0.0.11",
->>>>>>> 7b6ee57f
   "description": "React components for CopilotKit2",
   "main": "dist/index.js",
   "types": "dist/index.d.ts",

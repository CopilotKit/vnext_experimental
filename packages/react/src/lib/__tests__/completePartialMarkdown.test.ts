<<<<<<< HEAD
import { completePartialMarkdown } from "@copilotkit/core";
=======
import { completePartialMarkdown } from "@copilotkitnext/core";
>>>>>>> 99eabdba

describe("completePartialMarkdown", () => {
  describe("Common streaming cutoff scenarios", () => {
    it("auto-closes bold text cut off mid-word", () => {
      const input = "The **important";
      const result = completePartialMarkdown(input);
      expect(result).toBe("The **important**");
    });

    it("auto-closes bold text cut off mid-sentence", () => {
      const input = "This is **really important information";
      const result = completePartialMarkdown(input);
      expect(result).toBe("This is **really important information**");
    });

    it("auto-closes italic text cut off mid-word", () => {
      const input = "This is *emphasis";
      const result = completePartialMarkdown(input);
      expect(result).toBe("This is *emphasis*");
    });

    it("auto-closes italic with underscore cut off", () => {
      const input = "This text is _important";
      const result = completePartialMarkdown(input);
      expect(result).toBe("This text is _important_");
    });

    it("auto-closes inline code cut off mid-command", () => {
      const input = "Run `npm install";
      const result = completePartialMarkdown(input);
      expect(result).toBe("Run `npm install`");
    });

    it("auto-closes inline code with function call", () => {
      const input = "Use `console.log(";
      const result = completePartialMarkdown(input);
      expect(result).toBe("Use `console.log(`");
    });

    it("auto-closes code block cut off mid-code", () => {
      const input = "```javascript\nconsole.log('hello world');";
      const result = completePartialMarkdown(input);
      expect(result).toBe("```javascript\nconsole.log('hello world');\n```");
    });

    it("auto-closes code block with just language", () => {
      const input = "```python";
      const result = completePartialMarkdown(input);
      expect(result).toBe("```python\n```");
    });

    it("auto-closes link text cutoff", () => {
      const input = "Click [here for more info";
      const result = completePartialMarkdown(input);
      expect(result).toBe("Click [here for more info]");
    });

    it("auto-closes link URL cutoff (very common)", () => {
      const input = "Visit [our website](https://example.com";
      const result = completePartialMarkdown(input);
      expect(result).toBe("Visit [our website](https://example.com)");
    });

    it("auto-closes link with partial path", () => {
      const input = "See [documentation](/docs/getting-started";
      const result = completePartialMarkdown(input);
      expect(result).toBe("See [documentation](/docs/getting-started)");
    });
  });

  describe("Multiple elements with last one incomplete", () => {
    it("completes last bold when previous elements are complete", () => {
      const input = "First **complete** and then **incomplete";
      const result = completePartialMarkdown(input);
      expect(result).toBe("First **complete** and then **incomplete**");
    });

    it("completes last italic when mixed with complete elements", () => {
      const input = "Use `npm start` and then *check the logs";
      const result = completePartialMarkdown(input);
      expect(result).toBe("Use `npm start` and then *check the logs*");
    });

    it("completes last code when mixed with complete elements", () => {
      const input = "Run `npm install` then `npm run";
      const result = completePartialMarkdown(input);
      expect(result).toBe("Run `npm install` then `npm run`");
    });

    it("handles bold and code mixed - bold incomplete", () => {
      const input = "Install with `npm install` and **remember to";
      const result = completePartialMarkdown(input);
      expect(result).toBe("Install with `npm install` and **remember to**");
    });

    it("handles bold and code mixed - code incomplete", () => {
      const input = "This is **important** when using `some-command";
      const result = completePartialMarkdown(input);
      expect(result).toBe("This is **important** when using `some-command`");
    });
  });

  describe("Nested elements (realistic streaming scenarios)", () => {
    it("auto-closes code inside bold (common in documentation)", () => {
      const input = "The **important `config";
      const result = completePartialMarkdown(input);
      expect(result).toBe("The **important `config`**");
    });

    it("auto-closes bold inside link text", () => {
      const input = "Check [**important section";
      const result = completePartialMarkdown(input);
      expect(result).toBe("Check [**important section**]");
    });

    it("auto-closes link inside bold text", () => {
      const input = "This is **see [the docs";
      const result = completePartialMarkdown(input);
      expect(result).toBe("This is **see [the docs]**");
    });
  });

  describe("Edge cases", () => {
    it("handles empty input (start of stream)", () => {
      const input = "";
      const result = completePartialMarkdown(input);
      expect(result).toBe("");
    });

    it("handles whitespace-only input", () => {
      const input = "   \n  ";
      const result = completePartialMarkdown(input);
      expect(result).toBe("   \n  ");
    });

    it("handles plain text with no markdown", () => {
      const input = "Just regular text without any formatting";
      const result = completePartialMarkdown(input);
      expect(result).toBe("Just regular text without any formatting");
    });

    it("handles already complete markdown (no changes needed)", () => {
      const input = "This **bold** and *italic* and `code` are complete";
      const result = completePartialMarkdown(input);
      expect(result).toBe("This **bold** and *italic* and `code` are complete");
    });

    it("handles single markdown character (edge case)", () => {
      const input = "Text with *";
      const result = completePartialMarkdown(input);
      expect(result).toBe("Text with **");
    });

    it("handles single backtick (edge case)", () => {
      const input = "Command: `";
      const result = completePartialMarkdown(input);
      expect(result).toBe("Command: ``");
    });

    it("handles unmatched parentheses (realistic in code)", () => {
      const input = "Call function(param1, param2";
      const result = completePartialMarkdown(input);
      expect(result).toBe("Call function(param1, param2)");
    });

    it("handles unmatched brackets (realistic in arrays)", () => {
      const input = "Items: [item1, item2";
      const result = completePartialMarkdown(input);
      expect(result).toBe("Items: [item1, item2]");
    });

    it("handles multiple unmatched parentheses", () => {
      const input = "Nested calls: func1(func2(param";
      const result = completePartialMarkdown(input);
      expect(result).toBe("Nested calls: func1(func2(param))");
    });
  });

  describe("Code block variations (common in streaming)", () => {
    it("auto-closes code block with tildes", () => {
      const input = "~~~bash\nnpm install";
      const result = completePartialMarkdown(input);
      expect(result).toBe("~~~bash\nnpm install\n~~~");
    });

    it("handles indented code block", () => {
      const input = "    ```sql\n    SELECT * FROM users";
      const result = completePartialMarkdown(input);
      expect(result).toBe("    ```sql\n    SELECT * FROM users\n    ```");
    });

    it("handles longer code fence (4+ backticks)", () => {
      const input = "````markdown\n```\ncode inside\n```";
      const result = completePartialMarkdown(input);
      expect(result).toBe("````markdown\n```\ncode inside\n```\n````");
    });
  });

  describe("Emphasis variations that occur in streaming", () => {
    it("auto-closes double underscore bold", () => {
      const input = "This is __very important";
      const result = completePartialMarkdown(input);
      expect(result).toBe("This is __very important__");
    });

    it("auto-closes strikethrough (if supported)", () => {
      const input = "This is ~~old information";
      const result = completePartialMarkdown(input);
      expect(result).toBe("This is ~~old information~~");
    });
  });

  // NEW STRESS TESTS - Let's try to break this!
  describe("Deep nesting stress tests", () => {
    it("handles triple nested elements (realistic docs scenario)", () => {
      const input = "See **bold with _italic and `code";
      const result = completePartialMarkdown(input);
      expect(result).toBe("See **bold with _italic and `code`_**");
    });

    it("handles quadruple nesting (extreme but possible)", () => {
      const input = "Check [**bold _italic `code";
      const result = completePartialMarkdown(input);
      expect(result).toBe("Check [**bold _italic `code`_**]");
    });

    it("handles all emphasis types together", () => {
      const input = "**Bold __underscore ~~strike _italic `code";
      const result = completePartialMarkdown(input);
      expect(result).toBe("**Bold __underscore ~~strike _italic `code`_~~__**");
    });

    it("handles deeply nested parentheses in code context", () => {
      const input = "Use `func(param1, func2(param3, func4(";
      const result = completePartialMarkdown(input);
      expect(result).toBe("Use `func(param1, func2(param3, func4(`");
    });
  });

  describe("URL and link stress tests", () => {
    it("handles complex URLs with query parameters", () => {
      const input =
        "Visit [API docs](https://api.example.com/v1/docs?filter=all&sort=";
      const result = completePartialMarkdown(input);
      expect(result).toBe(
        "Visit [API docs](https://api.example.com/v1/docs?filter=all&sort=)"
      );
    });

    it("handles URLs with fragments and encoded characters", () => {
      const input =
        "See [section](https://example.com/page#section%20with%20spaces";
      const result = completePartialMarkdown(input);
      expect(result).toBe(
        "See [section](https://example.com/page#section%20with%20spaces)"
      );
    });

    it("handles image syntax with alt text containing emphasis", () => {
      const input = "![**Important** image";
      const result = completePartialMarkdown(input);
      expect(result).toBe("![**Important** image]");
    });

    it("handles image with partial URL", () => {
      const input = "![Alt text](https://cdn.example.com/images/photo";
      const result = completePartialMarkdown(input);
      expect(result).toBe("![Alt text](https://cdn.example.com/images/photo)");
    });

    it("handles multiple links in sequence with incomplete last one", () => {
      const input = "See [first](url1) and [second](url2) and [third";
      const result = completePartialMarkdown(input);
      expect(result).toBe("See [first](url1) and [second](url2) and [third]");
    });
  });

  describe("Code block content stress tests", () => {
    it("handles code block containing markdown-like syntax", () => {
      const input = "```markdown\n# Header\n**Bold** text\n*italic*";
      const result = completePartialMarkdown(input);
      expect(result).toBe(
        "```markdown\n# Header\n**Bold** text\n*italic*\n```"
      );
    });

    it("handles code block with nested code fences", () => {
      const input = "````\n```javascript\nconsole.log('nested');\n```";
      const result = completePartialMarkdown(input);
      expect(result).toBe(
        "````\n```javascript\nconsole.log('nested');\n```\n````"
      );
    });

    it("handles SQL with asterisks and underscores", () => {
      const input = "```sql\nSELECT * FROM users_table WHERE name LIKE '%test_";
      const result = completePartialMarkdown(input);
      expect(result).toBe(
        "```sql\nSELECT * FROM users_table WHERE name LIKE '%test_\n```"
      );
    });

    it("handles regex patterns in code", () => {
      const input = "```javascript\nconst pattern = /\\*{2,}.*_+.*`+/";
      const result = completePartialMarkdown(input);
      expect(result).toBe(
        "```javascript\nconst pattern = /\\*{2,}.*_+.*`+/\n```"
      );
    });

    it("handles bash commands with special characters", () => {
      const input =
        "```bash\nfind . -name '*.md' | grep -E '**bold**|_italic_|`code`";
      const result = completePartialMarkdown(input);
      expect(result).toBe(
        "```bash\nfind . -name '*.md' | grep -E '**bold**|_italic_|`code`\n```"
      );
    });
  });

  describe("Real-world streaming patterns", () => {
    it("handles streaming API documentation", () => {
      const input =
        "The `POST /api/users` endpoint accepts **required parameters**: `name` (string), `email` (string), and **optional";
      const result = completePartialMarkdown(input);
      expect(result).toBe(
        "The `POST /api/users` endpoint accepts **required parameters**: `name` (string), `email` (string), and **optional**"
      );
    });

    it("handles streaming code explanation", () => {
      const input =
        "This function `calculateTotal(items)` will **iterate through each item** and _sum the values_, then **return the";
      const result = completePartialMarkdown(input);
      expect(result).toBe(
        "This function `calculateTotal(items)` will **iterate through each item** and _sum the values_, then **return the**"
      );
    });

    it("handles streaming error message", () => {
      const input =
        "**Error**: Failed to connect to `database.example.com:5432`. Check [network settings](./troubleshooting.md#network";
      const result = completePartialMarkdown(input);
      expect(result).toBe(
        "**Error**: Failed to connect to `database.example.com:5432`. Check [network settings](./troubleshooting.md#network)"
      );
    });

    it("handles streaming configuration example", () => {
      const input =
        "Set the environment variable `NODE_ENV=production` and ensure **all required fields** are configured in [config.json";
      const result = completePartialMarkdown(input);
      expect(result).toBe(
        "Set the environment variable `NODE_ENV=production` and ensure **all required fields** are configured in [config.json]"
      );
    });

    it("handles streaming tutorial with mixed formatting", () => {
      const input =
        "1. Install dependencies with `npm install`\n2. **Configure** your `.env` file\n3. Run the [development server";
      const result = completePartialMarkdown(input);
      expect(result).toBe(
        "1. Install dependencies with `npm install`\n2. **Configure** your `.env` file\n3. Run the [development server]"
      );
    });
  });

  describe("Special character and Unicode stress tests", () => {
    it("handles emphasis with emoji and Unicode", () => {
      const input = "This is **really important 🚨 información crítica";
      const result = completePartialMarkdown(input);
      expect(result).toBe(
        "This is **really important 🚨 información crítica**"
      );
    });

    it("handles code with special characters", () => {
      const input = "Use `console.log('Hello 世界! ñáéíóú')` to **debug";
      const result = completePartialMarkdown(input);
      expect(result).toBe(
        "Use `console.log('Hello 世界! ñáéíóú')` to **debug**"
      );
    });

    it("handles links with international domains", () => {
      const input =
        "Visit [日本語サイト](https://example.日本/path/to/resource";
      const result = completePartialMarkdown(input);
      expect(result).toBe(
        "Visit [日本語サイト](https://example.日本/path/to/resource)"
      );
    });

    it("handles emphasis with mathematical symbols", () => {
      const input = "The formula is **E = mc²** and the result _≈ 3.14159";
      const result = completePartialMarkdown(input);
      expect(result).toBe(
        "The formula is **E = mc²** and the result _≈ 3.14159_"
      );
    });
  });

  describe("Performance and edge cases", () => {
    it("handles very long strings efficiently", () => {
      const input = "**" + "a".repeat(1000) + " and more text";
      const result = completePartialMarkdown(input);
      expect(result).toBe("**" + "a".repeat(1000) + " and more text**");
      expect(result.length).toBeGreaterThan(1000);
    });

    it("handles many nested parentheses", () => {
      const input = "Complex nesting: ((((((((((incomplete";
      const result = completePartialMarkdown(input);
      expect(result).toBe("Complex nesting: ((((((((((incomplete))))))))))");
    });

    it("handles alternating emphasis markers", () => {
      const input = "*_*_*_*_*_incomplete";
      const result = completePartialMarkdown(input);
      expect(result).toBe("*_*_*_*_*_incomplete_*");
    });

    it("handles mixed quotes and emphasis", () => {
      const input =
        "He said \"this is **really important** and 'very _critical";
      const result = completePartialMarkdown(input);
      expect(result).toBe(
        "He said \"this is **really important** and 'very _critical_"
      );
    });
  });

  describe("Malformed markdown recovery", () => {
    it("handles unmatched emphasis in realistic context", () => {
      const input =
        "The **API endpoint** returns _JSON data_ but **sometimes the response";
      const result = completePartialMarkdown(input);
      expect(result).toBe(
        "The **API endpoint** returns _JSON data_ but **sometimes the response**"
      );
    });

    it("handles code fence without language but with content", () => {
      const input = "```\nfunction test() {\n  return 'hello';";
      const result = completePartialMarkdown(input);
      expect(result).toBe("```\nfunction test() {\n  return 'hello';\n```");
    });

    it("handles strikethrough in middle of other emphasis", () => {
      const input = "This is **bold with ~~strikethrough text";
      const result = completePartialMarkdown(input);
      expect(result).toBe("This is **bold with ~~strikethrough text~~**");
    });

    it("handles multiple emphasis types without proper ordering", () => {
      const input = "_italic **bold ~~strike `code";
      const result = completePartialMarkdown(input);
      expect(result).toBe("_italic **bold ~~strike `code`~~**_");
    });
  });

  describe("Streaming with realistic pauses", () => {
    it("handles mid-word cutoff in technical terms", () => {
      const input =
        "Configure the `webpack.config.js` file with **optimization";
      const result = completePartialMarkdown(input);
      expect(result).toBe(
        "Configure the `webpack.config.js` file with **optimization**"
      );
    });

    it("handles cutoff after punctuation", () => {
      const input = "First step: **install Node.js**. Second step: **configure";
      const result = completePartialMarkdown(input);
      expect(result).toBe(
        "First step: **install Node.js**. Second step: **configure**"
      );
    });

    it("handles cutoff in compound words", () => {
      const input = "The **server-side";
      const result = completePartialMarkdown(input);
      expect(result).toBe("The **server-side**");
    });

    it("handles cutoff with numbers and symbols", () => {
      const input = "Version **2.1.0** introduces **new features like auto-";
      const result = completePartialMarkdown(input);
      expect(result).toBe(
        "Version **2.1.0** introduces **new features like auto-**"
      );
    });
  });
});<|MERGE_RESOLUTION|>--- conflicted
+++ resolved
@@ -1,8 +1,4 @@
-<<<<<<< HEAD
-import { completePartialMarkdown } from "@copilotkit/core";
-=======
 import { completePartialMarkdown } from "@copilotkitnext/core";
->>>>>>> 99eabdba
 
 describe("completePartialMarkdown", () => {
   describe("Common streaming cutoff scenarios", () => {

import React, {
  useState,
  useRef,
  KeyboardEvent,
  ChangeEvent,
  useEffect,
  useLayoutEffect,
  forwardRef,
  useImperativeHandle,
  useCallback,
  useMemo,
} from "react";
import { twMerge } from "tailwind-merge";
import { Plus, Mic, ArrowUp, X, Check } from "lucide-react";

import {
  CopilotChatLabels,
  useCopilotChatConfiguration,
  CopilotChatDefaultLabels,
} from "@/providers/CopilotChatConfigurationProvider";
import { Button } from "@/components/ui/button";
import { Tooltip, TooltipContent, TooltipTrigger } from "@/components/ui/tooltip";
import {
  DropdownMenu,
  DropdownMenuTrigger,
  DropdownMenuContent,
  DropdownMenuItem,
  DropdownMenuSub,
  DropdownMenuSubTrigger,
  DropdownMenuSubContent,
  DropdownMenuSeparator,
} from "@/components/ui/dropdown-menu";

import { CopilotChatAudioRecorder } from "./CopilotChatAudioRecorder";
import { renderSlot, WithSlots } from "@/lib/slots";

export type CopilotChatInputMode = "input" | "transcribe" | "processing";

export type ToolsMenuItem = {
  label: string;
} & (
  | {
      action: () => void;
      items?: never;
    }
  | {
      action?: never;
      items: (ToolsMenuItem | "-")[];
    }
);

type CopilotChatInputSlots = {
  textArea: typeof CopilotChatInput.TextArea;
  sendButton: typeof CopilotChatInput.SendButton;
  startTranscribeButton: typeof CopilotChatInput.StartTranscribeButton;
  cancelTranscribeButton: typeof CopilotChatInput.CancelTranscribeButton;
  finishTranscribeButton: typeof CopilotChatInput.FinishTranscribeButton;
  addMenuButton: typeof CopilotChatInput.AddMenuButton;
  audioRecorder: typeof CopilotChatAudioRecorder;
};

type CopilotChatInputRestProps = {
  mode?: CopilotChatInputMode;
  toolsMenu?: (ToolsMenuItem | "-")[];
  autoFocus?: boolean;
  onSubmitMessage?: (value: string) => void;
  onStartTranscribe?: () => void;
  onCancelTranscribe?: () => void;
  onFinishTranscribe?: () => void;
  onAddFile?: () => void;
  value?: string;
  onChange?: (value: string) => void;
} & Omit<React.HTMLAttributes<HTMLDivElement>, "onChange">;

type CopilotChatInputBaseProps = WithSlots<CopilotChatInputSlots, CopilotChatInputRestProps>;

type CopilotChatInputChildrenArgs = CopilotChatInputBaseProps extends { children?: infer C }
  ? C extends (props: infer P) => React.ReactNode
    ? P
    : never
  : never;

export type CopilotChatInputProps = Omit<CopilotChatInputBaseProps, "children"> & {
  children?: (props: CopilotChatInputChildrenArgs) => React.ReactNode;
};

const SLASH_MENU_MAX_VISIBLE_ITEMS = 5;
const SLASH_MENU_ITEM_HEIGHT_PX = 40;

export function CopilotChatInput({
  mode = "input",
  onSubmitMessage,
  onStartTranscribe,
  onCancelTranscribe,
  onFinishTranscribe,
  onAddFile,
  onChange,
  value,
  toolsMenu,
  autoFocus = true,
  textArea,
  sendButton,
  startTranscribeButton,
  cancelTranscribeButton,
  finishTranscribeButton,
  addMenuButton,
  audioRecorder,
  children,
  className,
  ...props
}: CopilotChatInputProps) {
  const isControlled = value !== undefined;
  const [internalValue, setInternalValue] = useState<string>(() => value ?? "");

  useEffect(() => {
    if (!isControlled && value !== undefined) {
      setInternalValue(value);
    }
  }, [isControlled, value]);

  const resolvedValue = isControlled ? (value ?? "") : internalValue;

  const [layout, setLayout] = useState<"compact" | "expanded">("compact");
  const isExpanded = mode === "input" && layout === "expanded";
  const [commandQuery, setCommandQuery] = useState<string | null>(null);
  const [slashHighlightIndex, setSlashHighlightIndex] = useState(0);

  const inputRef = useRef<HTMLTextAreaElement>(null);
  const gridRef = useRef<HTMLDivElement>(null);
  const addButtonContainerRef = useRef<HTMLDivElement>(null);
  const actionsContainerRef = useRef<HTMLDivElement>(null);
  const audioRecorderRef = useRef<React.ElementRef<typeof CopilotChatAudioRecorder>>(null);
  const slashMenuRef = useRef<HTMLDivElement>(null);
  const config = useCopilotChatConfiguration();
  const labels = config?.labels ?? CopilotChatDefaultLabels;

  const previousModalStateRef = useRef<boolean | undefined>(undefined);
  const measurementCanvasRef = useRef<HTMLCanvasElement | null>(null);
  const measurementsRef = useRef({
    singleLineHeight: 0,
    maxHeight: 0,
    paddingLeft: 0,
    paddingRight: 0,
  });

  const commandItems = useMemo(() => {
    const entries: ToolsMenuItem[] = [];
    const seen = new Set<string>();

    const pushItem = (item: ToolsMenuItem | "-") => {
      if (item === "-") {
        return;
      }

      if (item.items && item.items.length > 0) {
        for (const nested of item.items) {
          pushItem(nested);
        }
        return;
      }

      if (!seen.has(item.label)) {
        seen.add(item.label);
        entries.push(item);
      }
    };

    if (onAddFile) {
      pushItem({
        label: labels.chatInputToolbarAddButtonLabel,
        action: onAddFile,
      });
    }

    if (toolsMenu && toolsMenu.length > 0) {
      for (const item of toolsMenu) {
        pushItem(item);
      }
    }

    return entries;
  }, [labels.chatInputToolbarAddButtonLabel, onAddFile, toolsMenu]);

  const filteredCommands = useMemo(() => {
    if (commandQuery === null) {
      return [] as ToolsMenuItem[];
    }

    if (commandItems.length === 0) {
      return [] as ToolsMenuItem[];
    }

    const query = commandQuery.trim().toLowerCase();
    if (query.length === 0) {
      return commandItems;
    }

    const startsWith: ToolsMenuItem[] = [];
    const contains: ToolsMenuItem[] = [];
    for (const item of commandItems) {
      const label = item.label.toLowerCase();
      if (label.startsWith(query)) {
        startsWith.push(item);
      } else if (label.includes(query)) {
        contains.push(item);
      }
    }

    return [...startsWith, ...contains];
  }, [commandItems, commandQuery]);

  useEffect(() => {
    if (!autoFocus) {
      previousModalStateRef.current = config?.isModalOpen;
      return;
    }

    if (config?.isModalOpen && !previousModalStateRef.current) {
      inputRef.current?.focus();
    }

    previousModalStateRef.current = config?.isModalOpen;
  }, [config?.isModalOpen, autoFocus]);

  useEffect(() => {
    if (commandItems.length === 0 && commandQuery !== null) {
      setCommandQuery(null);
    }
  }, [commandItems.length, commandQuery]);

  const previousCommandQueryRef = useRef<string | null>(null);

  useEffect(() => {
    if (
      commandQuery !== null &&
      commandQuery !== previousCommandQueryRef.current &&
      filteredCommands.length > 0
    ) {
      setSlashHighlightIndex(0);
    }

    previousCommandQueryRef.current = commandQuery;
  }, [commandQuery, filteredCommands.length]);

  useEffect(() => {
    if (commandQuery === null) {
      setSlashHighlightIndex(0);
      return;
    }

    if (filteredCommands.length === 0) {
      setSlashHighlightIndex(-1);
    } else if (slashHighlightIndex < 0 || slashHighlightIndex >= filteredCommands.length) {
      setSlashHighlightIndex(0);
    }
  }, [commandQuery, filteredCommands, slashHighlightIndex]);

  // Handle recording based on mode changes
  useEffect(() => {
    const recorder = audioRecorderRef.current;
    if (!recorder) {
      return;
    }

    if (mode === "transcribe") {
      // Start recording when entering transcribe mode
      recorder.start().catch(console.error);
    } else {
      // Stop recording when leaving transcribe mode
      if (recorder.state === "recording") {
        recorder.stop().catch(console.error);
      }
    }
  }, [mode]);

  useEffect(() => {
    if (mode !== "input") {
      setLayout("compact");
      setCommandQuery(null);
    }
  }, [mode]);

  const updateSlashState = useCallback(
    (value: string) => {
      if (commandItems.length === 0) {
        setCommandQuery((prev) => (prev === null ? prev : null));
        return;
      }

      if (value.startsWith("/")) {
        const firstLine = value.split(/\r?\n/, 1)[0] ?? "";
        const query = firstLine.slice(1);
        setCommandQuery((prev) => (prev === query ? prev : query));
      } else {
        setCommandQuery((prev) => (prev === null ? prev : null));
      }
    },
    [commandItems.length],
  );

  useEffect(() => {
    updateSlashState(resolvedValue);
  }, [resolvedValue, updateSlashState]);

  // Handlers
  const handleChange = (e: ChangeEvent<HTMLTextAreaElement>) => {
    const nextValue = e.target.value;
    if (!isControlled) {
      setInternalValue(nextValue);
    }
    onChange?.(nextValue);
    updateSlashState(nextValue);
  };

  const clearInputValue = useCallback(() => {
    if (!isControlled) {
      setInternalValue("");
    }

    if (onChange) {
      onChange("");
    }
  }, [isControlled, onChange]);

  const runCommand = useCallback(
    (item: ToolsMenuItem) => {
      clearInputValue();

      item.action?.();

      setCommandQuery(null);
      setSlashHighlightIndex(0);

      requestAnimationFrame(() => {
        inputRef.current?.focus();
      });
    },
    [clearInputValue],
  );

  const handleKeyDown = (e: KeyboardEvent<HTMLTextAreaElement>) => {
    if (commandQuery !== null && mode === "input") {
      if (e.key === "ArrowDown") {
        if (filteredCommands.length > 0) {
          e.preventDefault();
          setSlashHighlightIndex((prev) => {
            if (filteredCommands.length === 0) {
              return prev;
            }
            const next = prev === -1 ? 0 : (prev + 1) % filteredCommands.length;
            return next;
          });
        }
        return;
      }

      if (e.key === "ArrowUp") {
        if (filteredCommands.length > 0) {
          e.preventDefault();
          setSlashHighlightIndex((prev) => {
            if (filteredCommands.length === 0) {
              return prev;
            }
            if (prev === -1) {
              return filteredCommands.length - 1;
            }
            return prev <= 0 ? filteredCommands.length - 1 : prev - 1;
          });
        }
        return;
      }

      if (e.key === "Enter") {
        const selected = slashHighlightIndex >= 0 ? filteredCommands[slashHighlightIndex] : undefined;
        if (selected) {
          e.preventDefault();
          runCommand(selected);
          return;
        }
      }

      if (e.key === "Escape") {
        e.preventDefault();
        setCommandQuery(null);
        return;
      }
    }

    if (e.key === "Enter" && !e.shiftKey) {
      e.preventDefault();
      send();
    }
  };

  const send = () => {
    if (!onSubmitMessage) {
      return;
    }
    const trimmed = resolvedValue.trim();
    if (!trimmed) {
      return;
    }

    onSubmitMessage(trimmed);

    if (!isControlled) {
      setInternalValue("");
      onChange?.("");
    }

    if (inputRef.current) {
      inputRef.current.focus();
    }
  };

  const BoundTextArea = renderSlot(textArea, CopilotChatInput.TextArea, {
    ref: inputRef,
    value: resolvedValue,
    onChange: handleChange,
    onKeyDown: handleKeyDown,
    autoFocus: autoFocus,
    className: twMerge(
      "w-full py-3",
      isExpanded ? "px-5" : "pr-5",
    ),
  });

  const BoundAudioRecorder = renderSlot(audioRecorder, CopilotChatAudioRecorder, {
    ref: audioRecorderRef,
  });

  const BoundSendButton = renderSlot(sendButton, CopilotChatInput.SendButton, {
    onClick: send,
    disabled: !resolvedValue.trim() || !onSubmitMessage,
  });

  const BoundStartTranscribeButton = renderSlot(startTranscribeButton, CopilotChatInput.StartTranscribeButton, {
    onClick: onStartTranscribe,
  });

  const BoundCancelTranscribeButton = renderSlot(cancelTranscribeButton, CopilotChatInput.CancelTranscribeButton, {
    onClick: onCancelTranscribe,
  });

  const BoundFinishTranscribeButton = renderSlot(finishTranscribeButton, CopilotChatInput.FinishTranscribeButton, {
    onClick: onFinishTranscribe,
  });

  const BoundAddMenuButton = renderSlot(addMenuButton, CopilotChatInput.AddMenuButton, {
    disabled: mode === "transcribe",
    onAddFile,
    toolsMenu,
  });

  if (children) {
    const childProps = {
      textArea: BoundTextArea,
      audioRecorder: BoundAudioRecorder,
      sendButton: BoundSendButton,
      startTranscribeButton: BoundStartTranscribeButton,
      cancelTranscribeButton: BoundCancelTranscribeButton,
      finishTranscribeButton: BoundFinishTranscribeButton,
      addMenuButton: BoundAddMenuButton,
      onSubmitMessage,
      onStartTranscribe,
      onCancelTranscribe,
      onFinishTranscribe,
      onAddFile,
      mode,
      toolsMenu,
      autoFocus,
    } as CopilotChatInputChildrenArgs;

    return <>{children(childProps)}</>;
  }

  const handleContainerClick = (e: React.MouseEvent<HTMLDivElement>) => {
    // Don't focus if clicking on buttons or other interactive elements
    const target = e.target as HTMLElement;
    if (target.tagName !== "BUTTON" && !target.closest("button") && inputRef.current && mode === "input") {
      inputRef.current.focus();
    }
  };

  const ensureMeasurements = useCallback(() => {
    const textarea = inputRef.current;
    if (!textarea) {
      return;
    }

    const previousValue = textarea.value;
    const previousHeight = textarea.style.height;

    textarea.style.height = "auto";

    const computedStyle = window.getComputedStyle(textarea);
    const paddingLeft = parseFloat(computedStyle.paddingLeft) || 0;
    const paddingRight = parseFloat(computedStyle.paddingRight) || 0;
    const paddingTop = parseFloat(computedStyle.paddingTop) || 0;
    const paddingBottom = parseFloat(computedStyle.paddingBottom) || 0;

    textarea.value = "";
    const singleLineHeight = textarea.scrollHeight;
    textarea.value = previousValue;

    const contentHeight = singleLineHeight - paddingTop - paddingBottom;
    const maxHeight = contentHeight * 5 + paddingTop + paddingBottom;

    measurementsRef.current = {
      singleLineHeight,
      maxHeight,
      paddingLeft,
      paddingRight,
    };

    textarea.style.height = previousHeight;
    textarea.style.maxHeight = `${maxHeight}px`;
  }, []);

  const adjustTextareaHeight = useCallback(() => {
    const textarea = inputRef.current;
    if (!textarea) {
      return 0;
    }

    if (measurementsRef.current.singleLineHeight === 0) {
      ensureMeasurements();
    }

    const { maxHeight } = measurementsRef.current;
    if (maxHeight) {
      textarea.style.maxHeight = `${maxHeight}px`;
    }

    textarea.style.height = "auto";
    const scrollHeight = textarea.scrollHeight;
    if (maxHeight) {
      textarea.style.height = `${Math.min(scrollHeight, maxHeight)}px`;
    } else {
      textarea.style.height = `${scrollHeight}px`;
    }

    return scrollHeight;
  }, [ensureMeasurements]);

  const evaluateLayout = useCallback(() => {
    if (mode !== "input") {
      setLayout("compact");
      return;
    }

    const textarea = inputRef.current;
    const grid = gridRef.current;
    const addContainer = addButtonContainerRef.current;
    const actionsContainer = actionsContainerRef.current;

    if (!textarea || !grid || !addContainer || !actionsContainer) {
      return;
    }

    if (measurementsRef.current.singleLineHeight === 0) {
      ensureMeasurements();
    }

    const scrollHeight = adjustTextareaHeight();
    const baseline = measurementsRef.current.singleLineHeight;
    const hasExplicitBreak = resolvedValue.includes("\n");
    const renderedMultiline = baseline > 0 ? scrollHeight > baseline + 1 : false;
    let shouldExpand = hasExplicitBreak || renderedMultiline;

    if (!shouldExpand) {
      const gridStyles = window.getComputedStyle(grid);
      const paddingLeft = parseFloat(gridStyles.paddingLeft) || 0;
      const paddingRight = parseFloat(gridStyles.paddingRight) || 0;
      const columnGap = parseFloat(gridStyles.columnGap) || 0;
      const gridAvailableWidth = grid.clientWidth - paddingLeft - paddingRight;

      if (gridAvailableWidth > 0) {
        const addWidth = addContainer.getBoundingClientRect().width;
        const actionsWidth = actionsContainer.getBoundingClientRect().width;
        const compactWidth = Math.max(gridAvailableWidth - addWidth - actionsWidth - columnGap * 2, 0);

        const canvas = measurementCanvasRef.current ?? document.createElement("canvas");
        if (!measurementCanvasRef.current) {
          measurementCanvasRef.current = canvas;
        }

        const context = canvas.getContext("2d");
        if (context) {
          const textareaStyles = window.getComputedStyle(textarea);
          const font =
            textareaStyles.font ||
            `${textareaStyles.fontStyle} ${textareaStyles.fontVariant} ${textareaStyles.fontWeight} ${textareaStyles.fontSize}/${textareaStyles.lineHeight} ${textareaStyles.fontFamily}`;
          context.font = font;

          const compactInnerWidth = Math.max(
            compactWidth - (measurementsRef.current.paddingLeft || 0) - (measurementsRef.current.paddingRight || 0),
            0,
          );

          if (compactInnerWidth > 0) {
            const lines = resolvedValue.length > 0 ? resolvedValue.split("\n") : [""];
            let longestWidth = 0;
            for (const line of lines) {
              const metrics = context.measureText(line || " ");
              if (metrics.width > longestWidth) {
                longestWidth = metrics.width;
              }
            }

            if (longestWidth > compactInnerWidth) {
              shouldExpand = true;
            }
          }
        }
      }
    }

    const nextLayout = shouldExpand ? "expanded" : "compact";
    if (nextLayout !== layout) {
      setLayout(nextLayout);
    }
  }, [adjustTextareaHeight, ensureMeasurements, layout, mode, resolvedValue]);

  useLayoutEffect(() => {
    evaluateLayout();
  }, [evaluateLayout]);

  useEffect(() => {
    if (typeof ResizeObserver === "undefined") {
      return;
    }

    const textarea = inputRef.current;
    const grid = gridRef.current;
    const addContainer = addButtonContainerRef.current;
    const actionsContainer = actionsContainerRef.current;

    if (!textarea || !grid || !addContainer || !actionsContainer) {
      return;
    }

    const observer = new ResizeObserver(() => {
      evaluateLayout();
    });

    observer.observe(grid);
    observer.observe(addContainer);
    observer.observe(actionsContainer);
    observer.observe(textarea);

    return () => observer.disconnect();
  }, [evaluateLayout]);

  const slashMenuVisible = commandQuery !== null && commandItems.length > 0;

  useEffect(() => {
    if (!slashMenuVisible || slashHighlightIndex < 0) {
      return;
    }

    const active = slashMenuRef.current?.querySelector<HTMLElement>(
      `[data-slash-index="${slashHighlightIndex}"]`,
    );
    active?.scrollIntoView({ block: "nearest" });
  }, [slashMenuVisible, slashHighlightIndex]);

  const slashMenu = slashMenuVisible ? (
    <div
      data-testid="copilot-slash-menu"
      role="listbox"
      aria-label="Slash commands"
      ref={slashMenuRef}
      className="absolute bottom-full left-0 right-0 z-30 mb-2 max-h-64 overflow-y-auto rounded-lg border border-border bg-white shadow-lg dark:border-[#3a3a3a] dark:bg-[#1f1f1f]"
      style={{ maxHeight: `${SLASH_MENU_MAX_VISIBLE_ITEMS * SLASH_MENU_ITEM_HEIGHT_PX}px` }}
    >
      {filteredCommands.length === 0 ? (
        <div className="px-3 py-2 text-sm text-muted-foreground">No commands found</div>
      ) : (
        filteredCommands.map((item, index) => {
          const isActive = index === slashHighlightIndex;
          return (
            <button
              key={`${item.label}-${index}`}
              type="button"
              role="option"
              aria-selected={isActive}
              data-active={isActive ? "true" : undefined}
              data-slash-index={index}
              className={twMerge(
                "w-full px-3 py-2 text-left text-sm transition-colors",
                "hover:bg-muted dark:hover:bg-[#2f2f2f]",
                isActive ? "bg-muted dark:bg-[#2f2f2f]" : "bg-transparent",
              )}
              onMouseEnter={() => setSlashHighlightIndex(index)}
              onMouseDown={(event) => {
                event.preventDefault();
                runCommand(item);
              }}
            >
              {item.label}
            </button>
          );
        })
      )}
    </div>
  ) : null;

  return (
    <div
      className={twMerge(
        // Layout
        "flex w-full flex-col items-center justify-center",
        // Interaction
        "cursor-text",
        // Overflow and clipping
        "overflow-visible bg-clip-padding contain-inline-size",
        // Background
        "bg-white dark:bg-[#303030]",
        // Visual effects
        "shadow-[0_4px_4px_0_#0000000a,0_0_1px_0_#0000009e] rounded-[28px]",
        className,
      )}
      onClick={handleContainerClick}
      {...props}
      data-layout={isExpanded ? "expanded" : "compact"}
    >
      <div
        ref={gridRef}
        className={twMerge(
          "grid w-full gap-x-3 gap-y-3 px-3 py-2",
          isExpanded
            ? "grid-cols-[auto_minmax(0,1fr)_auto] grid-rows-[auto_auto]"
            : "grid-cols-[auto_minmax(0,1fr)_auto] items-center",
        )}
        data-layout={isExpanded ? "expanded" : "compact"}
      >
        <div
          ref={addButtonContainerRef}
          className={twMerge(
            "flex items-center",
            isExpanded ? "row-start-2" : "row-start-1",
            "col-start-1",
          )}
        >
          {BoundAddMenuButton}
        </div>
        <div
          className={twMerge(
            "relative flex min-w-0 flex-col",
            isExpanded ? "col-span-3 row-start-1" : "col-start-2 row-start-1",
          )}
        >
          {mode === "transcribe" ? (
            BoundAudioRecorder
          ) : (
            <>
              {BoundTextArea}
              {slashMenu}
            </>
          )}
        </div>
        <div
          ref={actionsContainerRef}
          className={twMerge(
            "flex items-center justify-end gap-2",
            isExpanded ? "col-start-3 row-start-2" : "col-start-3 row-start-1",
          )}
        >
          {mode === "transcribe" ? (
            <>
              {onCancelTranscribe && BoundCancelTranscribeButton}
              {onFinishTranscribe && BoundFinishTranscribeButton}
            </>
          ) : (
            <>
              {onStartTranscribe && BoundStartTranscribeButton}
              {BoundSendButton}
            </>
          )}
        </div>
      </div>
    </div>
  );
}

// eslint-disable-next-line @typescript-eslint/no-namespace
export namespace CopilotChatInput {
  export const SendButton: React.FC<React.ButtonHTMLAttributes<HTMLButtonElement>> = ({ className, ...props }) => (
    <div className="mr-[10px]">
      <Button
        type="button"
        variant="chatInputToolbarPrimary"
        size="chatInputToolbarIcon"
        className={className}
        {...props}
      >
        <ArrowUp className="size-[18px]" />
      </Button>
    </div>
  );

  export const ToolbarButton: React.FC<
    React.ButtonHTMLAttributes<HTMLButtonElement> & {
      icon: React.ReactNode;
      labelKey: keyof CopilotChatLabels;
      defaultClassName?: string;
    }
  > = ({ icon, labelKey, defaultClassName, className, ...props }) => {
    const config = useCopilotChatConfiguration();
    const labels = config?.labels ?? CopilotChatDefaultLabels;
    return (
      <Tooltip>
        <TooltipTrigger asChild>
          <Button
            type="button"
            variant="chatInputToolbarSecondary"
            size="chatInputToolbarIcon"
            className={twMerge(defaultClassName, className)}
            {...props}
          >
            {icon}
          </Button>
        </TooltipTrigger>
        <TooltipContent side="bottom">
          <p>{labels[labelKey]}</p>
        </TooltipContent>
      </Tooltip>
    );
  };

  export const StartTranscribeButton: React.FC<React.ButtonHTMLAttributes<HTMLButtonElement>> = (props) => (
    <ToolbarButton
      icon={<Mic className="size-[18px]" />}
      labelKey="chatInputToolbarStartTranscribeButtonLabel"
      defaultClassName="mr-2"
      {...props}
    />
  );

  export const CancelTranscribeButton: React.FC<React.ButtonHTMLAttributes<HTMLButtonElement>> = (props) => (
    <ToolbarButton
      icon={<X className="size-[18px]" />}
      labelKey="chatInputToolbarCancelTranscribeButtonLabel"
      defaultClassName="mr-2"
      {...props}
    />
  );

  export const FinishTranscribeButton: React.FC<React.ButtonHTMLAttributes<HTMLButtonElement>> = (props) => (
    <ToolbarButton
      icon={<Check className="size-[18px]" />}
      labelKey="chatInputToolbarFinishTranscribeButtonLabel"
      defaultClassName="mr-[10px]"
      {...props}
    />
  );

  export const AddMenuButton: React.FC<
    React.ButtonHTMLAttributes<HTMLButtonElement> & {
      toolsMenu?: (ToolsMenuItem | "-")[];
      onAddFile?: () => void;
    }
  > = ({ className, toolsMenu, onAddFile, disabled, ...props }) => {
    const config = useCopilotChatConfiguration();
    const labels = config?.labels ?? CopilotChatDefaultLabels;

    const menuItems = useMemo<(ToolsMenuItem | "-")[]>(() => {
      const items: (ToolsMenuItem | "-")[] = [];

      if (onAddFile) {
        items.push({
          label: labels.chatInputToolbarAddButtonLabel,
          action: onAddFile,
        });
      }

      if (toolsMenu && toolsMenu.length > 0) {
        if (items.length > 0) {
          items.push("-");
        }

        for (const item of toolsMenu) {
          if (item === "-") {
            if (items.length === 0 || items[items.length - 1] === "-") {
              continue;
            }
            items.push(item);
          } else {
            items.push(item);
          }
        }

        while (items.length > 0 && items[items.length - 1] === "-") {
          items.pop();
        }
      }

      return items;
    }, [onAddFile, toolsMenu, labels.chatInputToolbarAddButtonLabel]);

    const renderMenuItems = useCallback(
      (items: (ToolsMenuItem | "-")[]): React.ReactNode =>
        items.map((item, index) => {
          if (item === "-") {
            return <DropdownMenuSeparator key={`separator-${index}`} />;
          }

          if (item.items && item.items.length > 0) {
            return (
              <DropdownMenuSub key={`group-${index}`}>
                <DropdownMenuSubTrigger>{item.label}</DropdownMenuSubTrigger>
                <DropdownMenuSubContent>{renderMenuItems(item.items)}</DropdownMenuSubContent>
              </DropdownMenuSub>
            );
          }

          return (
            <DropdownMenuItem key={`item-${index}`} onClick={item.action}>
              {item.label}
            </DropdownMenuItem>
          );
        }),
      [],
    );

    const hasMenuItems = menuItems.length > 0;
    const isDisabled = disabled || !hasMenuItems;

    return (
      <DropdownMenu>
        <Tooltip>
          <TooltipTrigger asChild>
            <DropdownMenuTrigger asChild>
              <Button
                type="button"
                variant="chatInputToolbarSecondary"
                size="chatInputToolbarIcon"
                className={twMerge("ml-1", className)}
                disabled={isDisabled}
                {...props}
              >
                <Plus className="size-[20px]" />
              </Button>
            </DropdownMenuTrigger>
          </TooltipTrigger>
          <TooltipContent side="bottom">
            <p className="flex items-center gap-1 text-xs font-medium">
              <span>Add files and more</span>
              <code className="rounded bg-[#4a4a4a] px-1 py-[1px] font-mono text-[11px] text-white dark:bg-[#e0e0e0] dark:text-black">/</code>
            </p>
          </TooltipContent>
        </Tooltip>
        {hasMenuItems && (
          <DropdownMenuContent side="top" align="start">
            {renderMenuItems(menuItems)}
          </DropdownMenuContent>
        )}
      </DropdownMenu>
    );
  };

  export type TextAreaProps = React.TextareaHTMLAttributes<HTMLTextAreaElement>;

  export const TextArea = forwardRef<HTMLTextAreaElement, TextAreaProps>(function TextArea(
    { style, className, autoFocus, ...props },
    ref,
  ) {
    const internalTextareaRef = useRef<HTMLTextAreaElement>(null);
    const config = useCopilotChatConfiguration();
    const labels = config?.labels ?? CopilotChatDefaultLabels;

    useImperativeHandle(ref, () => internalTextareaRef.current as HTMLTextAreaElement);

<<<<<<< HEAD
    // Auto-scroll input into view on mobile when focused
    useEffect(() => {
      const textarea = internalTextareaRef.current;
      if (!textarea) return;

      const handleFocus = () => {
        // Small delay to let the keyboard start appearing
        setTimeout(() => {
          textarea.scrollIntoView({ behavior: "smooth", block: "nearest" });
        }, 300);
      };

      textarea.addEventListener("focus", handleFocus);
      return () => textarea.removeEventListener("focus", handleFocus);
    }, []);

    const adjustHeight = () => {
      const textarea = internalTextareaRef.current;
      if (textarea && maxHeight > 0) {
        textarea.style.height = "auto";
        textarea.style.height = `${Math.min(textarea.scrollHeight, maxHeight)}px`;
      }
    };

=======
>>>>>>> 2632ba6f
    useEffect(() => {
      if (autoFocus) {
        internalTextareaRef.current?.focus();
      }
    }, [autoFocus]);

    return (
      <textarea
        ref={internalTextareaRef}
        {...props}
        style={{
          overflow: "auto",
          resize: "none",
          ...style,
        }}
        placeholder={labels.chatInputPlaceholder}
        className={twMerge(
          "bg-transparent outline-none antialiased font-regular leading-relaxed text-[16px] placeholder:text-[#00000077] dark:placeholder:text-[#fffc]",
          className,
        )}
        rows={1}
      />
    );
  });

  export const AudioRecorder = CopilotChatAudioRecorder;
}

CopilotChatInput.TextArea.displayName = "CopilotChatInput.TextArea";
CopilotChatInput.SendButton.displayName = "CopilotChatInput.SendButton";
CopilotChatInput.ToolbarButton.displayName = "CopilotChatInput.ToolbarButton";
CopilotChatInput.StartTranscribeButton.displayName = "CopilotChatInput.StartTranscribeButton";
CopilotChatInput.CancelTranscribeButton.displayName = "CopilotChatInput.CancelTranscribeButton";
CopilotChatInput.FinishTranscribeButton.displayName = "CopilotChatInput.FinishTranscribeButton";
CopilotChatInput.AddMenuButton.displayName = "CopilotChatInput.AddMenuButton";

export default CopilotChatInput;<|MERGE_RESOLUTION|>--- conflicted
+++ resolved
@@ -972,7 +972,6 @@
 
     useImperativeHandle(ref, () => internalTextareaRef.current as HTMLTextAreaElement);
 
-<<<<<<< HEAD
     // Auto-scroll input into view on mobile when focused
     useEffect(() => {
       const textarea = internalTextareaRef.current;
@@ -989,16 +988,6 @@
       return () => textarea.removeEventListener("focus", handleFocus);
     }, []);
 
-    const adjustHeight = () => {
-      const textarea = internalTextareaRef.current;
-      if (textarea && maxHeight > 0) {
-        textarea.style.height = "auto";
-        textarea.style.height = `${Math.min(textarea.scrollHeight, maxHeight)}px`;
-      }
-    };
-
-=======
->>>>>>> 2632ba6f
     useEffect(() => {
       if (autoFocus) {
         internalTextareaRef.current?.focus();

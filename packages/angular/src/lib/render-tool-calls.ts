import { NgComponentOutlet } from "@angular/common";
import { Component, inject, input } from "@angular/core";
import { AssistantMessage, Message, ToolCall, ToolMessage } from "@ag-ui/client";
import { CopilotKit } from "./copilotkit";
import {
  FrontendToolConfig,
  HumanInTheLoopToolCall,
  HumanInTheLoopConfig,
  AngularToolCall,
  RenderToolCallConfig,
} from "./tools";
import { partialJSONParse } from "@copilotkitnext/shared";
import { HumanInTheLoop } from "./human-in-the-loop";

type RendererToolCallHandler = {
  type: "renderer";
  config: RenderToolCallConfig;
};
type ClientToolCallHandler = {
  type: "clientTool";
  config: FrontendToolConfig;
};
type HumanInTheLoopToolCallHandler = {
  type: "humanInTheLoopTool";
  config: HumanInTheLoopConfig;
};

type ToolCallHandler = RendererToolCallHandler | ClientToolCallHandler | HumanInTheLoopToolCallHandler;

@Component({
  selector: "copilot-render-tool-calls",
  standalone: true,
  imports: [NgComponentOutlet],
  template: `
    @for (toolCall of message().toolCalls ?? []; track toolCall.id) {
      @let renderConfig = pickRenderer(toolCall.function.name);
      @if (renderConfig && renderConfig.type !== "humanInTheLoopTool" && renderConfig.config.component) {
        <ng-container
          *ngComponentOutlet="renderConfig.config.component; inputs: { toolCall: buildToolCall(toolCall) }"
        />
      }
      @if (renderConfig && renderConfig.type === "humanInTheLoopTool" && renderConfig.config.component) {
        <ng-container
          *ngComponentOutlet="
            renderConfig.config.component;
            inputs: { toolCall: buildHumanInTheLoopToolCall(toolCall) }
          "
        />
      }
    }
  `,
})
export class RenderToolCalls {
  readonly #copilotKit = inject(CopilotKit);
  readonly #hitl = inject(HumanInTheLoop);
  readonly message = input.required<AssistantMessage>();
  readonly messages = input.required<Message[]>();
  readonly isLoading = input<boolean>(false);

  protected pickRenderer(name: string): ToolCallHandler | undefined {
    type AssistantMessageWithAgent = AssistantMessage & {
      agentId?: string;
    };
    const messageAgentId = (this.message() as AssistantMessageWithAgent).agentId;
    const renderers = this.#copilotKit.toolCallRenderConfigs();
    const clientTools = this.#copilotKit.clientToolCallRenderConfigs();
    const humanInTheLoopTools = this.#copilotKit.humanInTheLoopToolRenderConfigs();

    const renderer = renderers.find(
      (candidate) =>
        candidate.name === name && (candidate.agentId === undefined || candidate.agentId === messageAgentId),
    );

    if (renderer) return { type: "renderer", config: renderer };

    const clientTool = clientTools.find(
      (candidate) =>
        candidate.name === name && (candidate.agentId === undefined || candidate.agentId === messageAgentId),
    );
    if (clientTool) return { type: "clientTool", config: clientTool };

    const humanInTheLoopTool = humanInTheLoopTools.find(
      (candidate) =>
        candidate.name === name && (candidate.agentId === undefined || candidate.agentId === messageAgentId),
    );
    if (humanInTheLoopTool) return { type: "humanInTheLoopTool", config: humanInTheLoopTool };

    const starRenderer = renderers.find((candidate) => candidate.name === "*");
    if (starRenderer) return { type: "renderer", config: starRenderer };

    return undefined;
  }

  protected buildToolCall<Args extends Record<string, unknown>>(toolCall: ToolCall): AngularToolCall<Args> {
    const args = partialJSONParse(toolCall.function.arguments);
    const message = this.#getToolMessage(toolCall.id);

    if (message) {
      return {
        args,
        status: "complete",
        result: message.content,
      };
    } else if (this.isLoading()) {
      return {
        args,
        status: "in-progress",
        result: undefined,
      };
    } else {
      return {
        args,
        status: "executing",
        result: undefined,
      };
    }
  }

  protected buildHumanInTheLoopToolCall<Args extends Record<string, unknown>>(
    toolCall: ToolCall,
  ): HumanInTheLoopToolCall<Args> {
    const args = partialJSONParse(toolCall.function.arguments);
    const message = this.#getToolMessage(toolCall.id);
    const respond = (result: unknown) => {
      this.#hitl.addResult(toolCall.id, toolCall.function.name, result);
    };

    if (message) {
      return {
        args,
        status: "complete",
<<<<<<< HEAD
        result: message.content,
=======
        result: message.content!,
        respond,
>>>>>>> 183f9e12
      };
    } else if (this.isLoading()) {
      return {
        args,
        status: "in-progress",
        result: undefined,
        respond,
      };
    } else {
      return {
        args,
        status: "executing",
        result: undefined,
        respond,
      };
    }
  }

  #getToolMessage(toolCallId: string): ToolMessage | undefined {
    const message = this.messages().find((m): m is ToolMessage => m.role === "tool" && m.toolCallId === toolCallId);

    return message;
  }
}<|MERGE_RESOLUTION|>--- conflicted
+++ resolved
@@ -129,12 +129,8 @@
       return {
         args,
         status: "complete",
-<<<<<<< HEAD
-        result: message.content,
-=======
         result: message.content!,
         respond,
->>>>>>> 183f9e12
       };
     } else if (this.isLoading()) {
       return {

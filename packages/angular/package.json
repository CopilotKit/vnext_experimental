--- conflicted
+++ resolved
@@ -1,10 +1,6 @@
 {
   "name": "@copilotkitnext/angular",
-<<<<<<< HEAD
-  "version": "0.0.10",
-=======
   "version": "0.0.11",
->>>>>>> 7b6ee57f
   "description": "Angular library for CopilotKit",
   "main": "dist/fesm2022/copilotkitnext-angular.mjs",
   "module": "dist/fesm2022/copilotkitnext-angular.mjs",

{
  "name": "@copilotkitnext/angular",
<<<<<<< HEAD
  "version": "0.0.19-alpha.2",
=======
  "version": "0.0.20",
>>>>>>> 183f9e12
  "description": "Angular library for CopilotKit",
  "main": "dist/fesm2022/copilotkitnext-angular.mjs",
  "module": "dist/fesm2022/copilotkitnext-angular.mjs",
  "types": "dist/index.d.ts",
  "exports": {
    ".": {
      "types": "./dist/index.d.ts",
      "import": "./dist/fesm2022/copilotkitnext-angular.mjs",
      "default": "./dist/fesm2022/copilotkitnext-angular.mjs"
    },
    "./testing": {
      "types": "./dist/testing/index.d.ts",
      "import": "./dist/testing/index.mjs",
      "default": "./dist/testing/index.mjs"
    },
    "./styles.css": "./dist/styles.css"
  },
  "scripts": {
    "build": "ng-packagr -p ng-package.json && npm run build:css",
    "build:css": "npx @tailwindcss/cli -i ./src/styles/globals.css -o ./dist/styles.css",
    "dev": "concurrently \"ng-packagr -p ng-package.json --watch\" \"npm run dev:css\"",
    "dev:css": "npx @tailwindcss/cli -i ./src/styles/globals.css -o ./dist/styles.css --watch",
    "prepublishOnly": "pnpm run build",
    "clean": "rimraf dist",
    "lint": "eslint src --ext .ts",
    "check-types": "tsc --noEmit",
    "test": "vitest run",
    "test:watch": "vitest --watch"
  },
  "dependencies": {
    "@ag-ui/client": "0.0.40-alpha.11",
    "@ag-ui/core": "0.0.40-alpha.11",
    "@copilotkitnext/core": "workspace:*",
    "@copilotkitnext/shared": "workspace:*",
    "clsx": "^2.1.1",
    "highlight.js": "^11.11.1",
    "katex": "^0.16.22",
    "lucide-angular": "^0.540.0",
    "marked": "^16.2.0",
    "rxjs": "^7.8.1",
    "tailwind-merge": "^2.6.0",
    "zod": "^3.22.4"
  },
  "peerDependencies": {
    "@angular/cdk": "^18.0.0 || ^19.0.0",
    "@angular/common": "^18.0.0 || ^19.0.0",
    "@angular/core": "^18.0.0 || ^19.0.0",
    "rxjs": "^7.8.0",
    "tslib": "^2.6.0"
  },
  "devDependencies": {
    "@analogjs/vite-plugin-angular": "^1.20.2",
    "@analogjs/vitest-angular": "^1.20.2",
    "@angular/cdk": "^18.0.0",
    "@angular/common": "^18.0.0",
    "@angular/compiler": "^18.0.0",
    "@angular/compiler-cli": "^18.0.0",
    "@angular/core": "^18.0.0",
    "@angular/platform-browser": "^18.0.0",
    "@angular/platform-browser-dynamic": "^18.0.0",
    "@copilotkitnext/eslint-config": "workspace:*",
    "@copilotkitnext/typescript-config": "workspace:*",
    "@eslint/js": "^9.30.0",
    "@lucide/build-icons": "^1.1.0",
    "@tailwindcss/cli": "^4.1.11",
    "@tailwindcss/postcss": "^4.1.11",
    "@tailwindcss/typography": "^0.5.16",
    "@types/katex": "^0.16.7",
    "@types/node": "^22.5.1",
    "@vitest/ui": "^2.0.5",
    "autoprefixer": "^10.4.16",
    "concurrently": "^9.1.0",
    "jsdom": "^24.0.0",
    "ng-packagr": "^18.0.0",
    "postcss": "^8.4.31",
    "reflect-metadata": "^0.2.2",
    "rimraf": "^6.0.1",
    "rxjs": "^7.8.1",
    "tailwindcss": "^4.0.8",
    "tslib": "^2.8.1",
    "tw-animate-css": "^1.3.5",
    "typescript": "~5.4.5",
    "typescript-eslint": "^8.35.0",
    "vite": "^7.1.4",
    "vitest": "^2.0.5",
    "zone.js": "^0.14.0"
  },
  "publishConfig": {
    "access": "public"
  },
  "repository": {
    "type": "git",
    "url": "https://github.com/CopilotKit/CopilotKit.git",
    "directory": "packages/angular"
  },
  "license": "MIT"
}<|MERGE_RESOLUTION|>--- conflicted
+++ resolved
@@ -1,10 +1,6 @@
 {
   "name": "@copilotkitnext/angular",
-<<<<<<< HEAD
-  "version": "0.0.19-alpha.2",
-=======
   "version": "0.0.20",
->>>>>>> 183f9e12
   "description": "Angular library for CopilotKit",
   "main": "dist/fesm2022/copilotkitnext-angular.mjs",
   "module": "dist/fesm2022/copilotkitnext-angular.mjs",

--- conflicted
+++ resolved
@@ -1,10 +1,6 @@
 import { describe, it, expect, beforeEach, vi } from "vitest";
 import { CopilotKitCore } from "../core";
-import {
-  MockAgent,
-  createToolCallMessage,
-  createTool,
-} from "./test-utils";
+import { MockAgent, createToolCallMessage, createTool } from "./test-utils";
 
 describe("CopilotKitCore Tool Simple", () => {
   let copilotKitCore: CopilotKitCore;
@@ -15,7 +11,7 @@
 
   it("should execute a simple tool", async () => {
     console.log("Starting simple tool test");
-    
+
     const toolName = "simpleTool";
     const tool = createTool({
       name: toolName,
@@ -34,26 +30,16 @@
     await copilotKitCore.runAgent({ agent: agent as any });
     console.log("Agent run complete");
 
-<<<<<<< HEAD
     expect(tool.handler).toHaveBeenCalledWith(
       { input: "test" },
       expect.objectContaining({
         id: expect.any(String),
         function: expect.objectContaining({
           name: toolName,
-          arguments: '{"input":"test"}'
-        })
-      })
+          arguments: '{"input":"test"}',
+        }),
+      }),
     );
-=======
-    expect(tool.handler).toHaveBeenCalledTimes(1);
-    const [firstCallArgs] = tool.handler.mock.calls;
-    expect(firstCallArgs?.[0]).toEqual({ input: "test" });
-    expect(firstCallArgs?.[1]).toMatchObject({
-      function: { name: toolName },
-      type: "function",
-    });
->>>>>>> 7b6ee57f
     expect(agent.messages.length).toBeGreaterThan(0);
   });
 });